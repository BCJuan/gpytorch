from __future__ import absolute_import, division, print_function, unicode_literals

import math
from numbers import Number

import torch
from torch.distributions import constraints
from torch.nn import Module as TModule

from .prior import Prior


class LKJPrior(Prior):
    """LKJ prior over n x n (positive definite) correlation matrices

    pdf(Sigma) ~ |Sigma| ^ (eta  - 1)

    where eta > 0 is a shape parameter.

    Reference: Bayesian Data Analysis, 3rd ed., Gelman et al., p. 576

    """

    arg_constraints = {"n": constraints.positive_integer, "eta": constraints.positive}
    # TODO: move correlation matrix validation upstream into pytorch
    support = constraints.positive_definite
    _validate_args = True

    def __init__(self, n, eta, validate_args=False):
        TModule.__init__(self)
        if not isinstance(n, int) or n < 1:
            raise ValueError("n must be a positive integer")
        if isinstance(eta, Number):
            eta = torch.tensor(float(eta))
        self.n = torch.tensor(n, dtype=torch.long, device=eta.device)
        batch_shape = eta.shape
        event_shape = torch.Size([n, n])
        # Normalization constant(s)
        i = torch.arange(n, dtype=eta.dtype, device=eta.device)
        C = (((2 * eta.view(-1, 1) - 2 + i) * i).sum(1) * math.log(2)).view_as(eta)
        C += n * torch.sum(2 * torch.lgamma(i / 2 + 1) - torch.lgamma(i + 2))
        # need to assign values before registering as buffers to make argument validation work
        self.eta = eta
        self.C = C
        super(LKJPrior, self).__init__(batch_shape, event_shape, validate_args=validate_args)
        # now need to delete to be able to register buffer
        del self.eta, self.C
        self.register_buffer("eta", eta)
        self.register_buffer("C", C)
        self._log_transform = False

    def log_prob(self, parameter):
        if self.log_transform:
            raise RuntimeError("log-transform not supported for LKJPrior")
        if any(s != self.n for s in parameter.shape[-2:]):
            raise ValueError("Correlation matrix is not of size n={}".format(self.n.item()))
        if not _is_valid_correlation_matrix(parameter):
            raise ValueError("Input is not a valid correlation matrix")
        # TODO: Replace this loop with batch Cholesky decomposition when available
        # https://github.com/pytorch/pytorch/pull/11796
        log_diag_sum = torch.stack([p.potrf().diag().log().sum() for p in parameter.view(-1, *parameter.shape[-2:])])
        return self.C + (self.eta - 1) * 2 * log_diag_sum


class LKJCholeskyFactorPrior(LKJPrior):
    """LKJ prior over n x n (positive definite) Cholesky-decomposed
    correlation matrices

    pdf(Sigma) ~ |Sigma| ^ (eta  - 1)

    where eta > 0 is a shape parameter and n is the dimension of the
    correlation matrix.

    LKJCholeskyFactorPrior is different from LKJPrior in that it accepts the
    Cholesky factor of the correlation matrix to compute probabilities.
    """

    support = constraints.lower_cholesky

    def log_prob(self, parameter):
        if self.log_transform:
            raise RuntimeError("log-transform not supported for LKJCholeskyFactorPrior")
        if any(s != self.n for s in parameter.shape[-2:]):
            raise ValueError("Cholesky factor is not of size n={}".format(self.n.item()))
        if not _is_valid_correlation_matrix_cholesky_factor(parameter):
            raise ValueError("Input is not a Cholesky factor of a valid correlation matrix")
        log_diag_sum = torch.diagonal(parameter, dim1=-2, dim2=-1).log().sum(-1)
        return self.C + (self.eta - 1) * 2 * log_diag_sum


class LKJCovariancePrior(LKJPrior):
    """LKJCovariancePrior combines an LKJ prior over the correlation matrix
    and a user-specified prior over marginal standard deviations to return a
    prior over the full covariance matrix.

    Usage: LKJCovariancePrior(n, eta, sd_prior), where
        n is a positive integer, the size of the covariance matrix,
        eta is a positive shape parameter for the LKJPrior over correlations, and
        sd_prior is a scalar Prior over nonnegative numbers, which is used for
            each of the n marginal standard deviations on the covariance matrix.
    """

    def __init__(self, n, eta, sd_prior, validate_args=False):
        if not isinstance(sd_prior, Prior):
            raise ValueError("sd_prior must be an instance of Prior")
        if not isinstance(n, int):
            raise ValueError("n must be an integer")
        if sd_prior.event_shape not in {torch.Size([1]), torch.Size([n])}:
            raise ValueError("sd_prior must have event_shape 1 or n")
        correlation_prior = LKJPrior(n=n, eta=eta, validate_args=validate_args)
        if sd_prior.batch_shape != correlation_prior.batch_shape:
            raise ValueError("sd_prior must have same batch_shape as eta")
        TModule.__init__(self)
        super(LKJPrior, self).__init__(
            correlation_prior.batch_shape, correlation_prior.event_shape, validate_args=False
        )
        self.correlation_prior = correlation_prior
        self.sd_prior = sd_prior
        self._log_transform = False

    def log_prob(self, parameter):
        if self.log_transform:
            raise RuntimeError("log-transform not supported for LKJCovariancePrior")
        marginal_var = torch.diagonal(parameter, dim1=-2, dim2=-1)
        if not torch.all(marginal_var >= 0):
            raise ValueError("Variance(s) cannot be negative")
        marginal_sd = marginal_var.sqrt()
        sd_diag_mat = _batch_form_diag(1 / marginal_sd)
        correlations = torch.matmul(torch.matmul(sd_diag_mat, parameter), sd_diag_mat)
<<<<<<< HEAD
        log_prob = self.correlation_prior.log_prob(correlations)
        # Add log likelihoods of each of the n marginal standard deviations
        for i in range(self.correlation_prior.n):
            log_prob = log_prob + self.sd_prior.log_prob(marginal_sd[i])
        return log_prob
=======
        log_prob_corr = self.correlation_prior.log_prob(correlations)
        log_prob_sd = self.sd_prior.log_prob(marginal_sd)
        return log_prob_corr + log_prob_sd
>>>>>>> 25225d6a


def _batch_form_diag(tsr):
    """Form diagonal matrices in batch mode."""
    eye = torch.eye(tsr.shape[-1], dtype=tsr.dtype, device=tsr.device)
    M = tsr.unsqueeze(-1).expand(tsr.shape + tsr.shape[-1:])
    return eye * M


def _is_valid_correlation_matrix(Sigma, tol=1e-6):
    """Check if supplied matrix is a valid correlation matrix

    A matrix is a valid correlation matrix if it is positive semidefinite, and
    if all diagonal elements are equal to 1.

    Args:
        Sigma: A n x n correlation matrix, or a batch of b correlation matrices
            with shape b x n x n
        tol: The tolerance with which to check unit value of the diagonal elements

    Returns:
        True if Sigma is a valid correlation matrix, False otherwise (in batch
            mode, all matrices in the batch need to be valid correlation matrices)

    """
    pdef = torch.all(constraints.positive_definite.check(Sigma))
    return pdef and all(torch.all(torch.abs(S.diag() - 1) < tol) for S in Sigma.view(-1, *Sigma.shape[-2:]))


def _is_valid_correlation_matrix_cholesky_factor(L, tol=1e-6):
    """Check if supplied matrix is a Cholesky factor of a valid correlation matrix

    A matrix is a Cholesky fator of a valid correlation matrix if it is lower
    triangular, has positive diagonal, and unit row-sum

    Args:
        L: A n x n lower-triangular matrix, or a batch of b lower-triangular
            matrices with shape b x n x n
        tol: The tolerance with which to check positivity of the diagonal and
            unit-sum of the rows

    Returns:
        True if L is a Cholesky factor of a valid correlation matrix, False
            otherwise (in batch mode, all matrices in the batch need to be
            Cholesky factors of valid correlation matrices)

    """
    unit_row_length = torch.all((torch.norm(L, dim=-1) - 1).abs() < tol)
    return unit_row_length and torch.all(constraints.lower_cholesky.check(L))<|MERGE_RESOLUTION|>--- conflicted
+++ resolved
@@ -127,17 +127,9 @@
         marginal_sd = marginal_var.sqrt()
         sd_diag_mat = _batch_form_diag(1 / marginal_sd)
         correlations = torch.matmul(torch.matmul(sd_diag_mat, parameter), sd_diag_mat)
-<<<<<<< HEAD
-        log_prob = self.correlation_prior.log_prob(correlations)
-        # Add log likelihoods of each of the n marginal standard deviations
-        for i in range(self.correlation_prior.n):
-            log_prob = log_prob + self.sd_prior.log_prob(marginal_sd[i])
-        return log_prob
-=======
         log_prob_corr = self.correlation_prior.log_prob(correlations)
         log_prob_sd = self.sd_prior.log_prob(marginal_sd)
         return log_prob_corr + log_prob_sd
->>>>>>> 25225d6a
 
 
 def _batch_form_diag(tsr):
