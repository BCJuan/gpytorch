--- conflicted
+++ resolved
@@ -3,11 +3,6 @@
 import torch
 from torch.nn.parallel import DataParallel
 
-<<<<<<< HEAD
-from .kernel import Kernel
-from ..lazy import CatLazyTensor, lazify
-=======
->>>>>>> 0d583c91
 from .. import settings
 from ..lazy import CatLazyTensor, lazify
 from .kernel import Kernel
