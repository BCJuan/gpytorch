--- conflicted
+++ resolved
@@ -25,10 +25,6 @@
     """
     if torch.is_tensor(input):
         from ..lazy import NonLazyTensor
-<<<<<<< HEAD
-
-=======
->>>>>>> 29a0f316
         return NonLazyTensor(input).add_diag()
     else:
         return input.add_diag(diag)
